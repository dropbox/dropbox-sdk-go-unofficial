// Copyright (c) Dropbox, Inc.
//
// Permission is hereby granted, free of charge, to any person obtaining a copy
// of this software and associated documentation files (the "Software"), to deal
// in the Software without restriction, including without limitation the rights
// to use, copy, modify, merge, publish, distribute, sublicense, and/or sell
// copies of the Software, and to permit persons to whom the Software is
// furnished to do so, subject to the following conditions:
//
// The above copyright notice and this permission notice shall be included in
// all copies or substantial portions of the Software.
//
// THE SOFTWARE IS PROVIDED "AS IS", WITHOUT WARRANTY OF ANY KIND, EXPRESS OR
// IMPLIED, INCLUDING BUT NOT LIMITED TO THE WARRANTIES OF MERCHANTABILITY,
// FITNESS FOR A PARTICULAR PURPOSE AND NONINFRINGEMENT. IN NO EVENT SHALL THE
// AUTHORS OR COPYRIGHT HOLDERS BE LIABLE FOR ANY CLAIM, DAMAGES OR OTHER
// LIABILITY, WHETHER IN AN ACTION OF CONTRACT, TORT OR OTHERWISE, ARISING FROM,
// OUT OF OR IN CONNECTION WITH THE SOFTWARE OR THE USE OR OTHER DEALINGS IN
// THE SOFTWARE.

package dropbox

import (
	"encoding/json"
	"fmt"
	"io"
	"log"
	"net/http"

	"golang.org/x/net/context"
	"golang.org/x/oauth2"
)

const (
	apiVersion    = 2
	defaultDomain = ".dropboxapi.com"
	hostAPI       = "api"
	hostContent   = "content"
	hostNotify    = "notify"
<<<<<<< HEAD
	sdkVersion    = "5.6.0"
	specVersion   = "0e697d7"
=======
	sdkVersion    = "5.5.0"
	specVersion   = "097e9ba"
>>>>>>> 302f2cc0
)

// Version returns the current SDK version and API Spec version
func Version() (string, string) {
	return sdkVersion, specVersion
}

// Config contains parameters for configuring the SDK.
type Config struct {
	// OAuth2 access token
	Token string
	// Logging level for SDK generated logs
	LogLevel LogLevel
	// Logging target for verbose SDK logging
	Logger *log.Logger
	// Used with APIs that support operations as another user
	AsMemberID string
	// No need to set -- for testing only
	Domain string
	// No need to set -- for testing only
	Client *http.Client
	// No need to set -- for testing only
	HeaderGenerator func(hostType string, style string, namespace string, route string) map[string]string
	// No need to set -- for testing only
	URLGenerator func(hostType string, style string, namespace string, route string) string
}

// LogLevel defines a type that can set the desired level of logging the SDK will generate.
type LogLevel uint

const (
	// LogOff will disable all SDK logging. This is the default log level
	LogOff LogLevel = iota * (1 << 8)
	// LogDebug will enable detailed SDK debug logs. It will log requests (including arguments),
	// response and body contents.
	LogDebug
	// LogInfo will log SDK request (not including arguments) and responses.
	LogInfo
)

func (l LogLevel) shouldLog(v LogLevel) bool {
	return l > v || l&v == v
}

func (c *Config) doLog(l LogLevel, format string, v ...interface{}) {
	if !c.LogLevel.shouldLog(l) {
		return
	}

	if c.Logger != nil {
		c.Logger.Printf(format, v...)
	} else {
		log.Printf(format, v...)
	}
}

// LogDebug emits a debug level SDK log if config's log level is at least LogDebug
func (c *Config) LogDebug(format string, v ...interface{}) {
	c.doLog(LogDebug, format, v...)
}

// LogInfo emits an info level SDK log if config's log level is at least LogInfo
func (c *Config) LogInfo(format string, v ...interface{}) {
	c.doLog(LogInfo, format, v...)
}

// Context is the base client context used to implement per-namespace clients.
type Context struct {
	Config          Config
	Client          *http.Client
	HeaderGenerator func(hostType string, style string, namespace string, route string) map[string]string
	URLGenerator    func(hostType string, style string, namespace string, route string) string
}

// NewRequest returns an appropriate Request object for the given namespace/route.
func (c *Context) NewRequest(
	hostType string,
	style string,
	authed bool,
	namespace string,
	route string,
	headers map[string]string,
	body io.Reader,
) (*http.Request, error) {
	url := c.URLGenerator(hostType, style, namespace, route)
	req, err := http.NewRequest("POST", url, body)
	if err != nil {
		return nil, err
	}
	for k, v := range headers {
		req.Header.Add(k, v)
	}
	for k, v := range c.HeaderGenerator(hostType, style, namespace, route) {
		req.Header.Add(k, v)
	}
	if req.Header.Get("Host") != "" {
		req.Host = req.Header.Get("Host")
	}
	if !authed {
		req.Header.Del("Authorization")
	}
	return req, nil
}

// NewContext returns a new Context with the given Config.
func NewContext(c Config) Context {
	domain := c.Domain
	if domain == "" {
		domain = defaultDomain
	}

	client := c.Client
	if client == nil {
		var conf = &oauth2.Config{Endpoint: OAuthEndpoint(domain)}
		tok := &oauth2.Token{AccessToken: c.Token}
		client = conf.Client(context.Background(), tok)
	}

	headerGenerator := c.HeaderGenerator
	if headerGenerator == nil {
		headerGenerator = func(hostType string, style string, namespace string, route string) map[string]string {
			return map[string]string{}
		}
	}

	urlGenerator := c.URLGenerator
	if urlGenerator == nil {
		hostMap := map[string]string{
			hostAPI:     hostAPI + domain,
			hostContent: hostContent + domain,
			hostNotify:  hostNotify + domain,
		}
		urlGenerator = func(hostType string, style string, namespace string, route string) string {
			fqHost := hostMap[hostType]
			return fmt.Sprintf("https://%s/%d/%s/%s", fqHost, apiVersion, namespace, route)
		}
	}

	return Context{c, client, headerGenerator, urlGenerator}
}

// OAuthEndpoint constructs an `oauth2.Endpoint` for the given domain
func OAuthEndpoint(domain string) oauth2.Endpoint {
	if domain == "" {
		domain = defaultDomain
	}
	authURL := fmt.Sprintf("https://meta%s/1/oauth2/authorize", domain)
	tokenURL := fmt.Sprintf("https://api%s/1/oauth2/token", domain)
	if domain == defaultDomain {
		authURL = "https://www.dropbox.com/1/oauth2/authorize"
	}
	return oauth2.Endpoint{AuthURL: authURL, TokenURL: tokenURL}
}

// Tagged is used for tagged unions.
type Tagged struct {
	Tag string `json:".tag"`
}

// APIError is the base type for endpoint-specific errors.
type APIError struct {
	ErrorSummary string `json:"error_summary"`
}

func (e APIError) Error() string {
	return e.ErrorSummary
}

// HandleCommonAPIErrors handles common API errors
func HandleCommonAPIErrors(c Config, resp *http.Response, body []byte) error {
	var apiError APIError
	if resp.StatusCode == http.StatusBadRequest || resp.StatusCode == http.StatusInternalServerError {
		apiError.ErrorSummary = string(body)
		return apiError
	}
	e := json.Unmarshal(body, &apiError)
	if e != nil {
		c.LogDebug("%v", e)
		return e
	}
	return apiError
}<|MERGE_RESOLUTION|>--- conflicted
+++ resolved
@@ -37,13 +37,8 @@
 	hostAPI       = "api"
 	hostContent   = "content"
 	hostNotify    = "notify"
-<<<<<<< HEAD
-	sdkVersion    = "5.6.0"
-	specVersion   = "0e697d7"
-=======
 	sdkVersion    = "5.5.0"
 	specVersion   = "097e9ba"
->>>>>>> 302f2cc0
 )
 
 // Version returns the current SDK version and API Spec version
